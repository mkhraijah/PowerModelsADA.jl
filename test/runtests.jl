--- conflicted
+++ resolved
@@ -44,19 +44,11 @@
             test_branch = [length(data_area[i]["branch"]) for i in 1:3]
             test_load = [length(data_area[i]["load"]) for i in 1:3]
             test_neighbor = [length(data_area[i]["neighbor_bus"]) for i in 1:3]
-<<<<<<< HEAD
-
-=======
->>>>>>> bef4e2c0
             @test test_bus == test_bus
             @test gen_size == test_gen
             @test branch_size == test_branch
             @test load_size == test_load
             @test neighbor_size == test_neighbor
-<<<<<<< HEAD
-
-=======
->>>>>>> bef4e2c0
         end
     end
 
@@ -64,10 +56,6 @@
     @testset "partition system using spectral clustering" begin
         @testset "case_RTS" begin
             DPM.partition_system!(data_RTS, 3, init=[101, 201, 301])
-<<<<<<< HEAD
-
-=======
->>>>>>> bef4e2c0
             test_count = [count(c -> c["area"]  == k, [bus for (i,bus) in data_RTS["bus"]]) for k in 1:3]
             test_count_24 = count(==(24),test_count)
             test_count_25 = count(==(25),test_count)
@@ -78,50 +66,20 @@
 
 ## ADMM test
     @testset "admm algorithm with DC power flow" begin
-<<<<<<< HEAD
-
-        data_area = DPM.run_dopf_admm(data_14, "DC", milp_solver, 1000, tol = 1e-2, verbose = false)
-        dist_error = DPM.compare_solution(data_14, data_area, "DC", milp_solver)
-        @test abs(dist_error) <= 1e0
-=======
         data_area = DPM.run_dopf_admm(data_14, "DC", milp_solver; alpha=1000, tol=1e-2, max_iteration=1000, verbose = false)
         dist_cost = DPM.calc_dist_gen_cost(data_area)
         @test abs((dist_cost - 7642.59)/7642.59 *100) <= 1e0
->>>>>>> bef4e2c0
 
     end
 
     @testset "admm algorithm with AC power flow" begin
-<<<<<<< HEAD
-
-        data_area = DPM.run_dopf_admm(data_14, "AC", nlp_solver, 1000, tol = 1e-2, verbose = false)
-        dist_error = DPM.compare_solution(data_14, data_area, "AC", nlp_solver)
-        @test abs(dist_error) <= 1e0
-
-=======
         data_area = DPM.run_dopf_admm(data_14, "AC", nlp_solver; alpha=1000, tol=1e-2, max_iteration=1000, verbose = false)
         dist_cost = DPM.calc_dist_gen_cost(data_area)
         @test abs((dist_cost - 8081.52)/8081.52 *100) <= 1e0
->>>>>>> bef4e2c0
     end
 
     ## ATC test
     @testset "atc algorithm with DC power flow" begin
-<<<<<<< HEAD
-
-        data_area = DPM.run_dopf_atc(data_14, "DC", milp_solver, 1.1, tol = 1e-2, verbose = false)
-        dist_error = DPM.compare_solution(data_14, data_area, "DC", milp_solver)
-        @test abs(dist_error) <= 1e0
-
-    end
-
-    @testset "atc algorithm with SOC relaxation of power flow" begin
-
-        data_area = DPM.run_dopf_atc(data_14, "SOCP", nlp_solver, 1.1, tol = 1e-2, verbose = false)
-        dist_error = DPM.compare_solution(data_14, data_area, "SOCP", nlp_solver)
-        @test abs(dist_error) <= 1e-1
-
-=======
         data_area = DPM.run_dopf_atc(data_14, "DC", milp_solver; alpha=1.1, tol=1e-2, max_iteration=1000, verbose = false)
         dist_cost = DPM.calc_dist_gen_cost(data_area)
         @test abs((dist_cost - 7642.59)/7642.59 *100) <= 1e0
@@ -131,27 +89,10 @@
         data_area = DPM.run_dopf_atc(data_14, "SOC", nlp_solver; alpha=1.1, tol=1e-2, max_iteration=1000, verbose = false)
         dist_cost = DPM.calc_dist_gen_cost(data_area)
         @test abs((dist_cost - 8075.12)/8075.12 *100) <= 1e-1
->>>>>>> bef4e2c0
     end
 
     ## APP test
     @testset "app algorithm with DC power flow" begin
-<<<<<<< HEAD
-
-        data_area = DPM.run_dopf_app(data_14, "DC", milp_solver, 1000, tol = 1e-2, verbose = false)
-        dist_error = DPM.compare_solution(data_14, data_area, "DC", milp_solver)
-        @test abs(dist_error) <= 1e0
-
-    end
-
-    @testset "app algorithm with DC power flow" begin
-
-        data_area = DPM.run_dopf_app(data_14, "ACR", nlp_solver, 1000, tol = 1e-2, verbose = false)
-        dist_error = DPM.compare_solution(data_14, data_area, "ACR", nlp_solver)
-        @test abs(dist_error) <= 1e-1
-
-    end
-=======
         data_area = DPM.run_dopf_app(data_14, "DC", milp_solver; alpha=1000, tol=1e-2, max_iteration=1000, verbose = false)
         dist_cost = DPM.calc_dist_gen_cost(data_area)
         @test abs((dist_cost - 7642.59)/7642.59 *100) <= 1e0
@@ -162,5 +103,4 @@
         dist_cost = DPM.calc_dist_gen_cost(data_area)
         @test abs((dist_cost - 8081.52)/8081.52 *100) <= 1e-1
     end
->>>>>>> bef4e2c0
 end